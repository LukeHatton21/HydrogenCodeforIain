import numpy as np
import xarray as xr
import time
import dask
import csv
#import cartopy.crs as ccrs
import matplotlib.colors as colors
import matplotlib.pyplot as plt
import matplotlib.ticker as ticker
import math
import sys
import pandas as pd
import scipy
from scipy.optimize import minimize
from scipy.optimize import basinhopping
from joblib import Parallel, delayed
from electrolyser import Electrolyser
#from battery_algorithm import 
from economicmodel import Economic_Profile
from geodata import Global_Data
from filepreprocessor import All_Files
from datetime import datetime  
import os 
import regionmask
os.environ['MKL_NUM_THREADS'] = '1'
os.environ['OMP_NUM_THREADS'] = '1'
os.environ['MKL_DYNAMIC'] = 'FALSE'



class HydrogenModel:
    def __init__(self, dataset,  discount_rate=None, renewables_capacity=None,params_file_elec=None, params_file_renew=None, data_path=None, output_folder=None, efficiency=None, elec_capex=None, elec_op_cost=None, elec_discount_rate=None, renew_discount_rate=None, lifetime=None, years=None, resolution=None, onshore_RN=None, offshore_RN=None, battery_functionality=None, solar=None):
        if params_file_elec is not None:
            self.electrolyser_class = self.parameters_from_csv(params_file_elec, 'electrolyser')

        if params_file_renew is not None:
            self.economic_profile_class = self.parameters_from_csv(params_file_renew, 'renewables')

        if resolution is not None:
            self.renewables_data = self.interpolate_data(dataset, resolution)
            self.geodata_class = Global_Data((data_path + "ETOPO_bathymetry.nc"),(data_path+"distance2shore.nc"), (data_path+"country_grids.nc"), self.renewables_data, resolution)
        else: 
            self.renewables_data = dataset
            self.geodata_class = Global_Data((data_path + "ETOPO_bathymetry.nc"),(data_path+"distance2shore.nc"), (data_path+"country_grids.nc"), dataset)
        
        # In the case of two input files, interpolate both and then apply the onshore/offshore mask to determine which value to take
        if onshore_RN is not None:
            self.renewables_data = self.process_multiple_RN_files(onshore_RN, offshore_RN, resolution)
            self.geodata_class = Global_Data((data_path + "ETOPO_bathymetry.nc"),(data_path+"distance2shore.nc"), (data_path+"country_grids.nc"), self.renewables_data, resolution)
            
        if battery_functionality is not None:
            self.renewables_data = self.battery_smoothing()
        
        self.geodata = self.geodata_class.get_all_data_variables()
        
        #self.renewables_data = dataset
        self.high_seas = self.remove_high_seas()
        self.electrolyser_capacity = self.economic_profile_class.electrolyser_capacity
        self.electrolyser_class.elec_capacity_array = xr.zeros_like(dataset) + self.electrolyser_capacity
        self.discount_rate = discount_rate
        self.lifetime = lifetime
        self.years = years
        self.output_folder = output_folder
        self.country_wacc_mapping = pd.read_csv((data_path + "new_country_waccs.csv"))
        self.country_data = xr.open_dataset((data_path + "country_grids.nc"))
        self.solar = solar
        print("Setting up the Hydrogen Model Class")
        
    
    
    
    def process_multiple_RN_files(self, onshore_file, offshore_file, resolution):

        
        # Interpolate onshore & offshore masks
        onshore_file_interp = self.interpolate_data(onshore_file, resolution)
        offshore_file_interp = self.interpolate_data(offshore_file, resolution)
        
        # Get latitudes and longitudes
        latitudes = onshore_file_interp.latitude.values
        longitudes = offshore_file_interp.longitude.values
        
        # Create onshore/offshore mask based on resolution of interpolated data
        onshore_mask = regionmask.defined_regions.natural_earth_v5_0_0.land_10.mask(longitudes, latitudes)
        onshore_mask = onshore_mask.rename({'lat': 'latitude','lon': 'longitude'})
        land_mask = xr.where(onshore_mask == 0, 0, 1)
        
        # Take values depending on onshore or offshore status
        renewables_data = xr.where(onshore_mask == 1, offshore_file_interp, onshore_file_interp)
        renewables_data_reordered = renewables_data.transpose('time', 'latitude', 'longitude')
        print("Additional Code Added:")
        print(renewables_data)
        print(renewables_data_reordered)
        print(renewables_data.mean(dim='time'))
        return renewables_data_reordered
        
        
    def remove_high_seas(self):
        
        nan_mask_sea = xr.where(np.isnan(self.geodata['sea']), True, False)
        nan_mask_land = xr.where(np.isnan(self.geodata['land']), True, False)
        combined_nan_mask = nan_mask_sea & nan_mask_land
        return combined_nan_mask
    
    
    
    def interpolate_data(self, dataset, resolution):
        latitudes = dataset.latitude.values
        latitudes_rounded = np.around(latitudes, decimals=1)
        longitudes = dataset.longitude.values
        longitudes_rounded = np.around(longitudes, decimals=1)
        new_latitudes = np.arange(latitudes_rounded[2], latitudes_rounded[-2]+resolution, resolution)
        new_longitudes = np.arange(longitudes_rounded[2], longitudes_rounded[-2]+resolution, resolution)
        interp_dataset = dataset.interp(latitude=new_latitudes, longitude=new_longitudes, method="linear")
        print("Interpolation of Renewable Data Complete")
        print(interp_dataset)
        return interp_dataset
    
            
    def parameters_from_csv(self, file_path, class_name):
        try:
            with open(file_path, 'r') as file:
                reader = csv.reader(file)
                next(reader)  # skip the header row
                params = {}
                for row in reader:
                    if len(row) == 2:
                        param_name = row[0].strip()
                        param_value = row[1].strip()
                        try:
                            param_value = float(param_value)
                            if param_value.is_integer():
                                param_value = int(param_value)
                        except ValueError:
                            pass
                        params[param_name] = param_value
            if class_name == 'renewables':
                class_initiated = Economic_Profile(**params)
                print("Parameters required to set up the Renewable Class have been read in from the CSV file")
                self.renewables_capacity = params['renewables_capacity']
            elif class_name == 'electrolyser':
                class_initiated = Electrolyser(**params)
                print("Parameters required to set up the Electrolyser Class have been read in from the CSV file")
            return class_initiated
        except ValueError as e:
            print("Error: {}".format(e))
        except TypeError as f:
            print("Error: {}".format(f))

    def get_levelised_cost(self, renewables_data=None):
        
        start_time = time.time()
        # Setup variables stored in the Hydrogen Model Class
        lifetime = self.lifetime
        geodata = self.geodata
        
        # Call the Renewables Profile and Electrolyser Classes
        if renewables_data is None:
            renewables_profile = self.renewables_data * self.renewables_capacity
        else: 
            renewables_profile = renewables_data * self.renewables_capacity
        print(renewables_profile)
        print("Calculating the hydrogen output at an hourly resolution")
        electrolyser_yearly_output = self.electrolyser_class.calculate_yearly_output(renewables_profile, self.electrolyser_capacity)
        print(electrolyser_yearly_output)
        print("Conducting the yearly economic analysis")
        if self.solar is None:
            combined_yearly_output = self.economic_profile_class.calculate_combined_capital_costs(renewables_profile, geodata)
        else: 
            combined_yearly_output = self.economic_profile_class.calculate_solar_capital_costs(renewables_profile, geodata)
        print(combined_yearly_output)
        
        # Access relevant yearly variables for the LCOH calculation
        hydrogen_produced_yearly = electrolyser_yearly_output['hydrogen_produced']
        electrolyser_costs_yearly = combined_yearly_output['electrolyser costs']
        renewables_costs_yearly = combined_yearly_output['renewable costs']
        
        # Extract required variables
        total_capital_cost = combined_yearly_output['total costs'][0, :, :]
        configuration = combined_yearly_output['configuration']
        latitudes = combined_yearly_output.latitude.values
        longitudes = combined_yearly_output.longitude.values
        
        
        # Read the dimensions of the yearly output
        years = electrolyser_yearly_output.sizes['year'] - 1
        lat_num = electrolyser_yearly_output.sizes['latitude']
        lon_num = electrolyser_yearly_output.sizes['longitude']
        
        # If the size of the data is less than the lifetime, duplicate the data
        if years < lifetime:
            n_duplicates = round(lifetime / years)
            hydrogen_produced_yearly = self.extend_to_lifetime(hydrogen_produced_yearly, lifetime)
            electrolyser_costs_yearly = self.extend_to_lifetime(electrolyser_costs_yearly, lifetime)
            renewables_costs_yearly = self.extend_to_lifetime(renewables_costs_yearly, lifetime)
            
        # Check whether individual discount rates are provided, if so then discount the costs separately    
        if self.economic_profile_class.renew_discount_rate is not None:
            print("Discounting Renewable and Electrolyser costs separately")
            discounted_renew_costs = self.country_wacc_discounts(renewables_costs_yearly)
            print("Renewable Costs Discounted")
            discounted_elec_costs = self.country_wacc_discounts(electrolyser_costs_yearly, 1)
            print("Electrolyser Costs Discounted")
            discounted_output = self.country_wacc_discounts(hydrogen_produced_yearly, 1)
            print("Hydrogen Output Discounted")
            discounted_costs = discounted_renew_costs + discounted_elec_costs
        else:
            print("Discounting Renewable and Eectrolyser costs with the same discount rate")
            total_costs_yearly = electrolyser_costs_yearly + renewables_costs_yearly
            discounted_costs = self.cashflow_discount(total_costs_yearly, self.discount_rate)
            discounted_output = self.cashflow_discount(hydrogen_produced_yearly, self.discount_rate)
            
        # Sum the discounted costs and hydrogen produced
        discounted_costs_sum = discounted_costs.sum(dim='year')
        hydrogen_produced_sum = discounted_output.sum(dim='year')
        
        
        # Calculate the average annual hydrogen production in tonnes per annum
        annual_hydrogen = hydrogen_produced_yearly.mean(dim='year') / 1000
        
        
        # Calculate the levelised costs, filtering to account for the locations that are too far from the shoreline
        levelised_cost_raw = np.divide(discounted_costs_sum, hydrogen_produced_sum)
        levelised_cost_adj = xr.where(levelised_cost_raw == 0, np.nan, levelised_cost_raw)
        levelised_cost = xr.where(self.high_seas == True, np.nan, levelised_cost_adj)
        
        # Print time taken to run
        end_time = time.time()
        method_time = end_time - start_time
        print(f"Code took {method_time:.2f} seconds to run")
        
        # Map the individual costs
        print("Calculating the Levelised Cost of Hydrogen")
        #print("Discounted Costs Mapping")
        #self.plot_data(discounted_costs_sum.values, discounted_costs_sum.latitude.values, discounted_costs_sum.longitude.values, "Discounted Costs" )
        #print("Discounted Hydrogen Production Mapping")
        #self.plot_data(hydrogen_produced_sum.values, discounted_costs_sum.latitude.values, discounted_costs_sum.longitude.values, "Discounted Hydrogen Production" )
        
        # Create dataset with results
        data_vars = {'levelised_cost': levelised_cost,
                     'hydrogen_production': annual_hydrogen,
                     'total_capital_costs': total_capital_cost,
                     'electrolyser_capacity': xr.full_like(configuration, self.electrolyser_capacity),
                     'configuration': configuration}
        coords = {'latitude': latitudes,
                  'longitude': longitudes}
        aggregated_results = xr.Dataset(data_vars=data_vars, coords=coords)
        print(aggregated_results)
        
        

        
        return aggregated_results
    
    
    def cashflow_discount(self, data, rate):
        # Read number of years, latitudes and longitudes
        years = data.sizes['year']
        lat_num = data.sizes['latitude']
        lon_num = data.sizes['longitude']
    
        # Create array for storage
        discounted_data = xr.zeros_like(data)
        
        # Apply discounting using nested for loops
        for year in range(years):
                #print(f"{year:.0f} discounting complete")
                for lat in range(lat_num):
                    for lon in range(lon_num):
                        discounted_data[year, lat, lon] = data[year, lat, lon] / (
                                (1 + rate) ** year)
                        
        return discounted_data
    
    def country_wacc_discounts(self, data, electrolyser=None):
        # Read number of years, latitudes and longitudes
        years = data.sizes['year']
        latitudes = data.latitude.values
        longitudes = data.longitude.values
    
        # Create array for storage
        discounted_data = xr.zeros_like(data)
        
        for year in range(years):
            for count_lat, lat in enumerate(latitudes):
                for count_lon, lon in enumerate(longitudes):
                    rate = self.get_country_wacc(lat, lon)
                    if electrolyser is not None:
                        rate = rate + 0.05
                    if np.isnan(rate) or rate == 0:
                        default_rate =  self.economic_profile_class.renew_discount_rate
                        if electrolyser is not None:
                               default_rate = default_rate + 0.05
                        discounted_data[year, count_lat, count_lon] = data[year, count_lat, count_lon] / (
                                (1 + default_rate) ** year)
                    else:
                        discounted_data[year, count_lat, count_lon] = data[year, count_lat, count_lon] / (
                                (1 + rate) ** year)
       
                        
        return discounted_data
    
    def get_country_wacc(self, lat, lon):
    
        # Retrieve CSV file with mapping of countries and waccs
        country_wacc_mappings = self.country_wacc_mapping
        geodata = self.geodata
        land_value = geodata['land'].sel({'latitude': lat, 'longitude': lon}).values 
        
        
        # Retrieve offshore mask
        if np.isnan(land_value):
            sea_value = geodata['sea'].sel({'latitude': lat, 'longitude': lon}).values 
            if np.isnan(sea_value):
                country_wacc = np.nan
            else:
                country_row = country_wacc_mappings.loc[country_wacc_mappings['index'] == sea_value]
                country_wacc = country_row.loc[country_row.index[0],'offshore wacc']
                
        else: 
            country_row = country_wacc_mappings.loc[country_wacc_mappings['index'] == land_value]
            country_wacc = country_row.loc[country_row.index[0],'onshore wacc']
        
    
        return country_wacc
        
    def extend_to_lifetime(self, data, lifetime):
        
        years = data.sizes['year'] - 1
        n_duplications = round(lifetime/years)
        remainder = lifetime % years
        
        # Separate 0th year and operation years 
        zeroth_year = data[0:1,:,:]
        operational_years = data[1:, :, :]
        remainder_index = remainder+1
        remainder_years = data[1:remainder_index, :, :]
        
        # Duplicate a set amount of times and then concenate over operational years
        duplicated_data = xr.concat([operational_years] * n_duplications, dim ='year')
        first_year = duplicated_data['year'][0]
        final_year = duplicated_data['year'][-1]
        year_range = final_year - first_year + 1
        duplicated_with_r = xr.concat((duplicated_data, remainder_years), dim = 'year')
        new_year_range = np.arange(first_year, (first_year + n_duplications * year_range + remainder), step = 1)
        duplicated_data =  duplicated_with_r .assign_coords({'year': new_year_range})
        
        # Concenate with the 0th year
        combined_data = xr.concat((zeroth_year, duplicated_data), dim ='year')
        # Return data
        return combined_data

    
    

    def print_results_separately(self, levelised_cost):
    
        # Get geodata
        geodata = self.geodata
        
        # Get latitudes, longitudes and raw costs
        print("Mapping the onshore levelised cost of hydrogen")
        latitudes = levelised_cost.latitude.values
        longitudes = levelised_cost.longitude.values
        costs = levelised_cost.values
        
        # Separate onshore and offshore
        offshore_mask = geodata['offshore'].values
        offshore_costs = xr.where(offshore_mask == True, costs, np.nan)
        onshore_costs = xr.where(offshore_mask == False, costs, np.nan)
        valid_offshore = offshore_costs[np.isfinite(offshore_costs)]
        valid_onshore = onshore_costs[np.isfinite(onshore_costs)]
        
        # Print results for offshore
        try:
            print("Results for offshore locations:")
            self.print_info_from_results(valid_offshore)
            #self.plot_data(offshore_costs, latitudes, longitudes, "LCOH (USD/kg), offshore locations", "offshore_lcoh", 1)
        except: 
            print("No offshore locations")
        
        
        # Print results for onshore
        try: 
            print("Results for onshore locations:")
            self.print_info_from_results(valid_onshore)
            #self.plot_data(onshore_costs, latitudes, longitudes, "LCOH (USD/kg), onshore locations", "onshore_lcoh_", 1)
        except:
            print("No onshore locations")
        
        
        # Print combined results for onshore and offshore
        print("Results for all locations:")
        self.print_info_from_results(costs)
        #self.plot_data(costs, latitudes, longitudes, "LCOH (USD/kg), all locations", "all_locations_lcoh_", 1)
        
    
 

    def print_info_from_results(self, data):
        
        # Get valid values
        valid_values = data[np.isfinite(data)]
        vmin = np.min(valid_values)
        vmax = np.max(valid_values)
        min_value = vmin
        max_value = vmax
        mean_value = np.mean(valid_values)
        renewables_cap = self.renewables_capacity/1000
        electrolyser_cap = self.electrolyser_capacity/1000
        print(f"The installed renewables capacity was: {renewables_cap:.2f} MW")
        print(f"The installed electrolyser capacity was: {electrolyser_cap:.2f} MW")
        print(f"The average LCOH was: {mean_value:.2f} USD/kg")
        print(f"The range of achievable LCOHs were: {min_value:.2f} - {max_value:.2f} USD/kg")
        
        
    
    def plot_data(self, values, latitudes, longitudes, name, filename=None, increment=None, title=None):
        

        # create the heatmap using pcolormesh
        fig = plt.figure(figsize=(30, 15))
        ax = fig.add_subplot(1, 1, 1, projection=ccrs.Robinson())
        heatmap = ax.pcolormesh(longitudes, latitudes, values, norm=colors.LogNorm(), transform=ccrs.PlateCarree(), cmap='YlOrRd')
        end = values.max()+1
        if increment is not None:
            ranges = np.arange(0, 16, 1)
            cb = fig.colorbar(heatmap, ax=ax, shrink=0.5, ticks=ranges)
            cb.ax.yaxis.set_major_formatter(ticker.ScalarFormatter(useMathText=False, useOffset=False))
            cb.ax.yaxis.set_major_formatter(ticker.FormatStrFormatter('%0.0f'))
        else:
            cb = fig.colorbar(heatmap, ax=ax, shrink=0.5)
        
        cb.ax.tick_params(labelsize=30)
        if title is not None:
            cb.ax.set_title(title, fontsize=40)
        
        # set the extent and aspect ratio of the plot
        ax.set_extent([longitudes.min(), longitudes.max(), latitudes.min(), latitudes.max()], crs=ccrs.PlateCarree())
        aspect_ratio = (latitudes.max() - latitudes.min()) / (longitudes.max() - longitudes.min())
        ax.set_aspect(aspect_ratio)

        # add axis labels and a title
        ax.set_xlabel('Longitude', fontsize=30)
        ax.set_ylabel('Latitude', fontsize=30)
        ax.set_title(name + ' heatmap', fontsize=40)
        cb.ax.xaxis.set_label_position('top')
        cb.ax.xaxis.set_ticks_position('top')
        ax.coastlines()
        ax.stock_img()
        
        if filename is not None:
            time_stamp = time.time()
            date_time = datetime.fromtimestamp(time_stamp)
            str_date_time = date_time.strftime("%d-%m-%Y-%H:%M:%S")
            start_year = years[0]
            end_year = years[-1]
            years_str = str(start_year) + '_' + str(end_year)
            plt.savefig(self.output_folder + filename  + '_' + years_str + '_' + str_date_time + '.png')
        
        plt.show()
        
        
    
    def get_supply_curves(self, levelised_costs, annual_production):
    
        # Get geodata
        geodata = self.geodata
        
        # Calculate area of each grid point in kms 
        latitudes = annual_production.latitude.values
        longitudes = annual_production.longitude.values
        grid_areas = self.get_areas(annual_production)
        
        # Set out constants
        turbine_density = 6520 # kW/km2
        installed_capacity = self.economic_profile_class.renewables_capacity * self.economic_profile_class.percentage_wind
        
        # Scale annual hydrogen production by turbine density
        max_installed_capacity = turbine_density * grid_areas['area']
        ratios = max_installed_capacity / installed_capacity
        technical_hydrogen_potential = annual_production * ratios
        
        # Create new dataset with cost and production volume
        data_vars = {'hydrogen technical potential': technical_hydrogen_potential,
                     'levelised cost': levelised_costs}
        coords = {'latitude': latitudes,
                  'longitude': longitudes}
        supply_curve_ds = xr.Dataset(data_vars=data_vars, coords=coords)
        
        # Extract values for cost and annual production
        cost_values = supply_curve_ds['levelised cost'].values.ravel()
        production_values = supply_curve_ds['hydrogen technical potential'].values.ravel()

        sorted_indices = np.argsort(cost_values)
        sorted_cost = cost_values[sorted_indices]
        sorted_production = production_values[sorted_indices]
        cost_rounded = sorted_cost.round(decimals=3)

        unique_costs, unique_indices = np.unique(cost_rounded, return_index=True)
        unique_production = np.add.reduceat(sorted_production, unique_indices)
        cumulative_production = np.cumsum(np.pad(unique_production, (1,0), "constant"))
        cumulative_production = cumulative_production[0:-1]

        plt.figure(figsize=(20,8))
        plt.bar(cumulative_production/1e+06, unique_costs, align='edge', width=unique_production/1e+06)  # Plotting cumulative amounts against unique costs
        plt.ylabel('Levelised Cost (USD/kg H2)', fontsize=30)
        plt.xlabel('Annual Hydrogen Production (million tonnes per annum)', fontsize=30)
        plt.axis([0, math.ceil(cumulative_production.max()/1e+06), 0, math.ceil(unique_costs.max())])
        plt.xticks(np.arange(0, math.ceil(cumulative_production.max()/1e+06), step=50), fontsize=30)
        plt.yticks(np.arange(0, math.ceil(unique_costs.max()), step=1), fontsize=30)
        plt.axvline(x = 94, color = 'b', label = 'Annual Hydrogen Demand (IEA 2021)')
        plt.axhline(y = 1, color = 'r', linestyle='--', label = 'LB Cost of Hydrogen from natural gas (IEA 2021)')
        plt.axhline(y = 2.4, color = 'r', linestyle='--', label = 'UB Cost of Hydrogen from natural gas (IEA 2021)')
        plt.legend(bbox_to_anchor = (1.0, 1), loc = 'upper right', fontsize=20)
 
        plt.title('Supply-cost curve of green hydrogen', fontsize=36)
        plt.show()
        
        return supply_curve_ds
    
    
    def get_areas(self, annual_production):
        
        latitudes = annual_production.latitude.values
        longitudes = annual_production.longitude.values

        # Add an extra value to latitude and longitude coordinates
        latitudes_extended = np.append(latitudes, latitudes[-1] + np.diff(latitudes)[-1])
        longitudes_extended = np.append(longitudes, longitudes[-1] + np.diff(longitudes)[-1])

        # Calculate the differences between consecutive latitude and longitude points
        dlat_extended = np.diff(latitudes_extended)
        dlon_extended = np.diff(longitudes_extended)
        
        # Calculate the Earth's radius in kms
        radius = 6371

        # Compute the mean latitude value for each grid cell
        mean_latitudes_extended = (latitudes_extended[:-1] + latitudes_extended[1:]) / 2
        mean_latitudes_2d = mean_latitudes_extended[:, np.newaxis]

        # Convert the latitude differences and longitude differences from degrees to radians
        dlat_rad_extended = np.radians(dlat_extended)
        dlon_rad_extended = np.radians(dlon_extended)

        # Compute the area of each grid cell using the Haversine formula
        areas_extended = np.outer(dlat_rad_extended, dlon_rad_extended) * (radius ** 2) * np.cos(np.radians(mean_latitudes_2d))

        # Create a dataset with the three possible capital expenditures 
        area_dataset = xr.Dataset()
        area_dataset['latitude'] = latitudes
        area_dataset['longitude'] = longitudes
        area_dataset['area'] = (['latitude', 'longitude'], areas_extended, {'latitude': latitudes, 'longitude': longitudes})
        
        return area_dataset
    
    

    
    def cost_function(self, capacity, renewables_gridpoint):
        aggregated_results = self.parallel_levelised_cost(renewables_data=renewables_gridpoint, capacity=capacity, elec_print=1)
        return aggregated_results['levelised_cost'].mean()
    

    def process_grid_point(self, lat, lon):
        
        loop_start = time.time()
        
        # Get renewables data at each gridpoint
        renewables_gridpoint = self.renewables_data.sel(longitude = lon, latitude=lat)
        renewables_gridpoint = renewables_gridpoint.expand_dims(latitude=[lat], longitude=[lon])
        renewables_gridpoint = renewables_gridpoint.transpose("time", "latitude", "longitude")
                    
        # Evaluate nature of gridpoint
        offshore_status = self.geodata['offshore'].sel(longitude = lon, latitude=lat)   
        
        # Evaluate nature of gridpoint
        high_seas_status = self.high_seas.sel(longitude=lon, latitude=lat)
        landmask = self.geodata['land'].sel(longitude=lon, latitude=lat)
        
        # Check if location is high sea
        if high_seas_status == True:
            da = xr.DataArray(np.array([[np.nan]]), coords={'latitude': [lat], 'longitude': [lon]}, dims={'latitude', 'longitude'})
            
            data_vars = {'levelised_cost': da,
                     'hydrogen_production': da,
                     'electrolyser_capacity': da,
                     'total_capital_costs': da,
                     'configuration': da,
                     'renewables_costs': da, 
                     'electrolyser_costs': da}
            coords = {'latitude': lat,
                  'longitude': lon}
            high_seas_results = xr.Dataset(data_vars=data_vars, coords=coords)
            return high_seas_results, np.nan
        
        # If solar is being examined, check if the location is in the sea
        if self.solar is not None:
            if np.isnan(landmask) == True:
                da = xr.DataArray(np.array([[np.nan]]), coords={'latitude': [lat], 'longitude': [lon]}, dims={'latitude', 'longitude'})
            
                data_vars = {'levelised_cost': da,
                     'hydrogen_production': da,
                     'electrolyser_capacity': da,
                     'total_capital_costs': da,
                     'configuration': da,
                     'renewables_costs': da, 
                     'electrolyser_costs': da}
                coords = {'latitude': lat,
                  'longitude': lon}
                seas_results = xr.Dataset(data_vars=data_vars, coords=coords)
                return seas_results, np.nan
        
        # Calculate Hydrogen Output
        renewables_profile = renewables_gridpoint * self.renewables_capacity
        electrolyser_yearly_output = self.electrolyser_class.calculate_yearly_output(renewables_profile, self.electrolyser_capacity)
        hydrogen_yearly_output = electrolyser_yearly_output['hydrogen_produced']
        
        if hydrogen_yearly_output[1] == 0:
            da = xr.DataArray(np.array([[np.nan]]), coords={'latitude': [lat], 'longitude': [lon]}, dims={'latitude', 'longitude'})
            
            data_vars = {'levelised_cost': da,
                     'hydrogen_production': da,
                     'electrolyser_capacity': da,
                     'total_capital_costs': da,
                     'configuration': da,
                     'renewables_costs': da, 
                     'electrolyser_costs': da}
            coords = {'latitude': lat,
                  'longitude': lon}
            zero_ouput_results = xr.Dataset(data_vars=data_vars, coords=coords)
            return zero_ouput_results, np.nan   
        
                    
        # Set up optimisation problem
        initial_guess = [self.electrolyser_capacity]
        low_bound = 0 * self.renewables_capacity
        upp_bound = 1.0 * self.renewables_capacity
        bounds = [(low_bound, upp_bound)]
            
                    
        # Use SciPy's Minimisation Function
        #result = basinhopping(self.new_cost_function, initial_guess, minimizer_kwargs={"args": (renewables_gridpoint,), "bounds": bounds}, stepsize=1000)
        result = basinhopping(self.cost_function, initial_guess, minimizer_kwargs={"args": (renewables_gridpoint,), "bounds": bounds}, stepsize=1000)
                    
        # Store electrolyser capacity at that location
        optimal_electrolyser_capacity = result.x[0]
        optimal_lcoh = result.fun
        electrolyser_capacity = optimal_electrolyser_capacity 
                    
        # Store lowest achievable LCOH
        levelised_cost = optimal_lcoh
                    
        # Store hydrogen production
        aggregated_results = self.parallel_levelised_cost(renewables_gridpoint, electrolyser_capacity)
        
        loop_end = time.time()
        loop_time = loop_end - loop_start
        return aggregated_results, loop_time
    
    
    
    def global_optimisation_parallelised(self):
        start_time = time.time()
        latitudes = self.renewables_data.latitude.values
        longitudes = self.renewables_data.longitude.values
        
        # Create storage arrays
        levelised_cost_storage = xr.DataArray(data=np.empty_like(self.geodata['depth']), coords={'latitude': latitudes,'longitude': longitudes},dims=['latitude', 'longitude'])
        electrolyser_capacity_storage = xr.DataArray(data=np.empty_like(self.geodata['depth']), coords={'latitude': latitudes,'longitude': longitudes},dims=['latitude', 'longitude'])
        hydrogen_produced_storage = xr.DataArray(data=np.empty_like(self.geodata['depth']), coords={'latitude': latitudes,'longitude': longitudes},dims=['latitude', 'longitude'])
        time_processing = xr.DataArray(data=np.empty_like(self.geodata['depth']), coords={'latitude': latitudes,'longitude': longitudes},dims=['latitude', 'longitude'])
        discounted_costs_storage = xr.DataArray(data=np.empty_like(self.geodata['depth']), coords={'latitude': latitudes,'longitude': longitudes},dims=['latitude', 'longitude'])
        
        # Create a list of arguments for each grid point
        grid_point_args = []
        for count_lat, lat in enumerate(latitudes):
            for count_lon, lon in enumerate(longitudes):
                grid_point_args.append((lat, lon))
    
        # Use joblib to parallelize the processing of grid points
        num_cores =  24 #  # Use all available CPU cores
        parallel_results = Parallel(n_jobs=num_cores, verbose=10)(delayed(self.process_grid_point)(lat=lat, lon=lon) for lat, lon in grid_point_args)
        
        
        # Extract results
        print("Extracting results")
        levelised_costs = []
        electrolyser_capacities = []
        hydrogen_production = []
        loop_times = []
        capital_costs = []
        configurations = []
        renew_costs = []
        elec_costs = []
        
        # Loop over results to extract by individual longitude and latitude
        for i, result in enumerate(parallel_results):
            result_ds, loop_time = result
            levelised_costs.append(result_ds['levelised_cost'])
            electrolyser_capacities.append(result_ds['electrolyser_capacity'])
            hydrogen_production.append(result_ds['hydrogen_production'])
            loop_times.append(loop_time)
            capital_costs.append(result_ds['total_capital_costs'])
            configurations.append(result_ds['configuration'])
            renew_costs.append(result_ds['renewables_costs'])
            elec_costs.append(result_ds['electrolyser_costs'])
        
        # Reshape results and store in an xarray dataset
        print("Extracting results and reshaping")
        loop_times_array = np.array(loop_times)   
        levelised_costs_array = np.reshape(levelised_costs, (len(latitudes), len(longitudes)), order='C')
        electrolyser_capacity_array = np.reshape(electrolyser_capacities, (len(latitudes), len(longitudes)), order='C')
        hydrogen_production_array = np.reshape(hydrogen_production, (len(latitudes), len(longitudes)), order='C')
        capital_costs_array = np.reshape(capital_costs, (len(latitudes), len(longitudes)), order='C')
        configuration_array = np.reshape(configurations, (len(latitudes), len(longitudes)), order='C')
        renew_costs_array = np.reshape(renew_costs, (len(latitudes), len(longitudes)), order='C')
        elec_costs_array = np.reshape(elec_costs, (len(latitudes), len(longitudes)), order='C')
        
        combined_results = xr.Dataset({'levelised_cost': (['latitude', 'longitude'], levelised_costs_array),
                                       'electrolyser_capacity': (['latitude', 'longitude'], electrolyser_capacity_array ),
                                       'total_capital_costs': (['latitude', 'longitude'], capital_costs_array ),
                                       'renewables_costs': (['latitude', 'longitude'], renew_costs_array),
                                       'electrolyser_costs': (['latitude', 'longitude'], elec_costs_array), 
                                       'configuration': (['latitude', 'longitude'], configuration_array ),
                                       'hydrogen_production': (['latitude', 'longitude'], hydrogen_production_array),},
                                      coords={'latitude': latitudes,'longitude': longitudes})
        
        
        print("Results extracted")
        
        
        
        end_time = time.time()
        total_time = end_time - start_time
        loop_time = time_processing.mean()
        print(f"Optimisation took {loop_time:.2f} seconds to run for each grid point")
        print(f"Optimisation took {total_time:.2f} seconds to run for all grid points")
        return combined_results
    
    
    
    
    def global_cost_parallelised(self):
        start_time = time.time()
        latitudes = self.renewables_data.latitude.values
        longitudes = self.renewables_data.longitude.values
        
        
        # Create a list of arguments for each grid point
        grid_point_args = []
        for count_lat, lat in enumerate(latitudes):
            for count_lon, lon in enumerate(longitudes):
                grid_point_args.append((lat, lon))
    
        # Use joblib to parallelize the processing of grid points
        num_cores = 24  # Use all available CPU cores
        parallel_results = Parallel(n_jobs=num_cores, verbose=10)(delayed(self.levelised_cost_grid_point)(lat=lat, lon=lon) for lat, lon in grid_point_args)
        print("Parallel processing completed")
        
        # Extract results
        print("Extracting results")
        levelised_costs = []
        electrolyser_capacities = []
        hydrogen_production = []
        loop_times = []
        capital_costs = []
        configurations = []
        renew_costs = []
        elec_costs = []
        
        # Loop over results to extract by individual longitude and latitude
        for i, result in enumerate(parallel_results):
            result_ds, loop_time = result
            levelised_costs.append(result_ds['levelised_cost'])
            electrolyser_capacities.append(result_ds['electrolyser_capacity'])
            hydrogen_production.append(result_ds['hydrogen_production'])
            loop_times.append(loop_time)
            capital_costs.append(result_ds['total_capital_costs'])
            configurations.append(result_ds['configuration'])
            renew_costs.append(result_ds['renewables_costs'])
            elec_costs.append(result_ds['electrolyser_costs'])
        
        # Reshape results and store in an xarray dataset
        print("Extracting results and reshaping")
        loop_times_array = np.array(loop_times)   
        levelised_costs_array = np.reshape(levelised_costs, (len(latitudes), len(longitudes)), order='C')
        electrolyser_capacity_array = np.reshape(electrolyser_capacities, (len(latitudes), len(longitudes)), order='C')
        hydrogen_production_array = np.reshape(hydrogen_production, (len(latitudes), len(longitudes)), order='C')
        capital_costs_array = np.reshape(capital_costs, (len(latitudes), len(longitudes)), order='C')
        configuration_array = np.reshape(configurations, (len(latitudes), len(longitudes)), order='C')
        renew_costs_array = np.reshape(renew_costs, (len(latitudes), len(longitudes)), order='C')
        elec_costs_array = np.reshape(elec_costs, (len(latitudes), len(longitudes)), order='C')
        
        combined_results = xr.Dataset({'levelised_cost': (['latitude', 'longitude'], levelised_costs_array),
                                       'electrolyser_capacity': (['latitude', 'longitude'], electrolyser_capacity_array ),
                                       'total_capital_costs': (['latitude', 'longitude'], capital_costs_array ),
                                       'renewables_costs': (['latitude', 'longitude'], renew_costs_array),
                                       'electrolyser_costs': (['latitude', 'longitude'], elec_costs_array), 
                                       'configuration': (['latitude', 'longitude'], configuration_array ),
                                       'hydrogen_production': (['latitude', 'longitude'], hydrogen_production_array),},
                                      coords={'latitude': latitudes,'longitude': longitudes})
        
        
        print("Results extracted")
        
                
                
        
        end_time = time.time()
        total_time = end_time - start_time
        mean_loop_time = loop_times_array.mean()
        print(f"Running levelised cost calculation took {mean_loop_time:.2f} seconds to run for each grid point")
        print(f"Running levelised cost calculation took {total_time:.2f} seconds to run for all grid points")
        return combined_results

    
    
    def levelised_cost_grid_point(self, lat, lon):
        
        loop_start = time.time()
        
        
        # Evaluate nature of gridpoint
        high_seas_status = self.high_seas.sel(longitude=lon, latitude=lat)
        landmask = self.geodata['land'].sel(longitude=lon, latitude=lat)

        # Check if location is sea
        if high_seas_status == True:
            da = xr.DataArray(np.array([[np.nan]]), coords={'latitude': [lat], 'longitude': [lon]}, dims={'latitude', 'longitude'})
            
            data_vars = {'levelised_cost': da,
                     'hydrogen_production': da,
                     'electrolyser_capacity': da,
                     'total_capital_costs': da,
                     'configuration': da,
                     'renewables_costs': da, 
                     'electrolyser_costs': da}
            coords = {'latitude': lat,
                  'longitude': lon}
            high_seas_results = xr.Dataset(data_vars=data_vars, coords=coords)
            return high_seas_results, np.nan
        
        # If solar is being examined, check if the location is in the sea
        if self.solar is not None:
            if np.isnan(landmask) == True:
                da = xr.DataArray(np.array([[np.nan]]), coords={'latitude': [lat], 'longitude': [lon]}, dims={'latitude', 'longitude'})
            
                data_vars = {'levelised_cost': da,
                     'hydrogen_production': da,
                     'electrolyser_capacity': da,
                     'total_capital_costs': da,
                     'configuration': da,
                     'renewables_costs': da, 
                     'electrolyser_costs': da}
                coords = {'latitude': lat,
                  'longitude': lon}
                seas_results = xr.Dataset(data_vars=data_vars, coords=coords)
                return seas_results, np.nan
        
        # Get renewables data at each gridpoint
        renewables_gridpoint = self.renewables_data.sel(longitude=lon, latitude=lat)
        renewables_gridpoint = renewables_gridpoint.expand_dims(latitude=[lat], longitude=[lon])
        renewables_gridpoint = renewables_gridpoint.transpose("time", "latitude", "longitude")
          
         # Calculate Hydrogen Output
        renewables_profile = renewables_gridpoint * self.renewables_capacity
        electrolyser_yearly_output = self.electrolyser_class.calculate_yearly_output(renewables_profile, self.electrolyser_capacity)
        hydrogen_yearly_output = electrolyser_yearly_output['hydrogen_produced']
        
        if hydrogen_yearly_output[1] == 0:
            da = xr.DataArray(np.array([[np.nan]]), coords={'latitude': [lat], 'longitude': [lon]}, dims={'latitude', 'longitude'})
            
            data_vars = {'levelised_cost': da,
                     'hydrogen_production': da,
                     'electrolyser_capacity': da,
                     'total_capital_costs': da,
                     'configuration': da,
                     'renewables_costs': da, 
                     'electrolyser_costs': da}
            coords = {'latitude': lat,
                  'longitude': lon}
            zero_ouput_results = xr.Dataset(data_vars=data_vars, coords=coords)
            return zero_ouput_results, np.nan  

        
        
        # Get geodata
        geodata = self.geodata.sel(longitude=lon, latitude=lat)
        # Store hydrogen production
        aggregated_results = self.parallel_levelised_cost(renewables_gridpoint, self.electrolyser_capacity)
        
        
        loop_end = time.time()
        loop_time = loop_end - loop_start
        return aggregated_results, loop_time
    
    
    def parallel_levelised_cost(self, renewables_data, capacity, elec_print=None):
        
        # Extract latitudes and longitudes
        latitude = renewables_data.latitude.values
        longitude = renewables_data.longitude.values
        
        # Setup variables stored in the Hydrogen Model Class
        lifetime = self.lifetime
        geodata = self.geodata.sel(latitude=latitude, longitude=longitude)
        elec_capacity = int(capacity)
       
        
        # Call the Renewables Profile and Electrolyser Classes
        renewables_profile = renewables_data * self.renewables_capacity
        electrolyser_yearly_output = self.electrolyser_class.calculate_yearly_output(renewables_profile, elec_capacity)
        if self.solar is None:
            combined_yearly_output = self.economic_profile_class.calculate_combined_capital_costs(renewables_profile, geodata, elec_capacity)
        else: 
            combined_yearly_output = self.economic_profile_class.calculate_solar_capital_costs(renewables_profile, geodata, elec_capacity)
           
            

        
        # Access relevant yearly variables for the LCOH calculation
        hydrogen_produced_yearly = electrolyser_yearly_output['hydrogen_produced']
        electrolyser_costs_yearly = combined_yearly_output['electrolyser costs']
        renewables_costs_yearly = combined_yearly_output['renewable costs']
        
        # If annual hydrogen output is zero, replace with a value very close to zero
        if hydrogen_produced_yearly[1] == 0:
            hydrogen_produced_yearly[1] = 0.0001
        
        # Extract required variables
        total_capital_cost = combined_yearly_output['total costs'][0, :, :]
        renewables_cost = renewables_costs_yearly[0, :, :]
        electrolyser_cost = electrolyser_costs_yearly[0, :, :]
        configuration = combined_yearly_output['configuration']
        latitudes = combined_yearly_output.latitude.values
        longitudes = combined_yearly_output.longitude.values
        
        
        # Read the dimensions of the yearly output
        years = electrolyser_yearly_output.sizes['year'] - 1
        
        # If the size of the data is less than the lifetime, duplicate the data
        if years < lifetime:
            n_duplicates = round(lifetime / years)
            hydrogen_produced_yearly = self.extend_to_lifetime(hydrogen_produced_yearly, lifetime)
            electrolyser_costs_yearly = self.extend_to_lifetime(electrolyser_costs_yearly, lifetime)
            renewables_costs_yearly = self.extend_to_lifetime(renewables_costs_yearly, lifetime)
        
        # Add in the cost of desalination
        desalinated_water_costs = 0.002 * hydrogen_produced_yearly
        electrolyser_costs_yearly = electrolyser_costs_yearly + desalinated_water_costs
        
        # Discount renewables and electrolyser costs separately
        discounted_renew_costs = self.country_wacc_discounts(renewables_costs_yearly)
        discounted_elec_costs = self.country_wacc_discounts(electrolyser_costs_yearly, 1)
        discounted_output = self.country_wacc_discounts(hydrogen_produced_yearly, 1)
        #if elec_print is not None:
            #print(f"Electrolyser Capacity: {elec_capacity} kW")
        discounted_costs = discounted_renew_costs + discounted_elec_costs
            
            
        # Sum the discounted costs and hydrogen produced
        discounted_costs_sum = discounted_costs.sum(dim='year')
        hydrogen_produced_sum = discounted_output.sum(dim='year')
        
        # Calculate the average annual hydrogen production in tonnes per annum
        annual_hydrogen = hydrogen_produced_yearly.mean(dim='year') / 1000
        
        
        # Calculate the levelised costs, filtering to account for the locations that are too far from the shoreline
        levelised_cost_raw = np.divide(discounted_costs_sum, hydrogen_produced_sum)
        levelised_cost = xr.where(levelised_cost_raw == 0, np.nan, levelised_cost_raw)
        
        # Create dataset with results
        data_vars = {'levelised_cost': levelised_cost,
                     'hydrogen_production': annual_hydrogen,
                     'electrolyser_capacity': xr.full_like(configuration, elec_capacity),
                     'total_capital_costs': total_capital_cost,
                     'configuration': configuration,
                     'renewables_costs': renewables_cost, 
                     'electrolyser_costs': electrolyser_cost}
        coords = {'latitude': latitudes,
                  'longitude': longitudes}
        aggregated_results = xr.Dataset(data_vars=data_vars, coords=coords)
        
        
        return aggregated_results

    
    
    def save_results(self, output_folder, results, filename=None):

        # Get timestamp
        time_stamp = time.time()
        date_time = datetime.fromtimestamp(time_stamp)
        str_date_time = date_time.strftime("%d-%m-%Y-%H")
        start_year = years[0]
        end_year = years[-1]
        years_str = str(start_year) + '_' + str(end_year)

        # Output the file
        if filename is None:
            filename = 'unspecified_results_' 
        results.to_netcdf(output_folder + filename + '.nc')
    
    




#### FOR IAIN
# Specify Paths to Input Data, Renewables Profiles and Location for the Output File
#renewable_profiles_path = r"I:/NINJA_ERA5_GRIDDED_LUKE/MERRA2_INPUTS/WIND_CF/"
renewable_profiles_path = r"I:/NINJA_ERA5_GRIDDED_LUKE/MERRA2_INPUTS/SOLAR_CF/"
input_data_path = r"I:/NINJA_ERA5_GRIDDED_LUKE/"
output_folder = r"I:/NINJA_ERA5_GRIDDED_LUKE/OUTPUT_FOLDER/SOLAR/"

### FOR LUKE

# Specify Paths to Input Data, Renewables Profiles and Location for the Output File
#renewable_profiles_path = r"/Users/lukehatton/Sync/MERRA2_INPUTS/SOLAR_CF/"
#input_data_path = r"/Users/lukehatton/Documents/Imperial/Code/Data/"
#output_folder = r"/Users/lukehatton/Documents/Imperial/Code/Results/"
#output_folder = "/Users/lukehatton/Documents/Imperial/Code/MissingResults/"
    
# Record start time
start_time = time.time()


### Set Latitude and Longitude ###

### UK
#lat_lon = [48, 62, -12, 5]

#### GLOBAL
#lat_lon=[-90, 90, -180, 180]

<<<<<<< HEAD
# Set up for loop to select each of the error-prone slices
for lon_slice in np.linspace(1, 5, 5).astype(int):

    if lon_slice == 1: 
        lat_lon=[-90, 90, 70, 80]
    elif lon_slice == 2:
        lat_lon=[-90, 90, 100, 105]  
    elif lon_slice == 3:
        lat_lon=[-90, 90, 120, 125] 
    elif lon_slice == 4:
        lat_lon=[-90, 90, 165, 180] 
    elif lon_slice == 5:
        lat_lon=[-90, 90, -80, -65] 
=======
>>>>>>> 2fc052c1

# Set up for loop for each individual slice of 5 latitudes within the error-prone slice
for i in np.linspace(0, 17, 18).astype(int):
    lat_lon=[-90, 90, -180 + 20*i, -160 + 20*i]           


                            ### Single input file ###
    ## Set up files class
    all_files_class = All_Files(lat_lon=lat_lon, filepath=renewable_profiles_path, name_format="SOLAR_CF.")

    ## Preprocess the files 
    files_provided, years = all_files_class.preprocess_combine_yearly()
    renewable_profile_array = files_provided['Solar'] 
    print(renewable_profile_array)
    print("Files from Renewables Ninja read in, corrected and combined")

    # Initialise an HydrogenModel object
    model = HydrogenModel(dataset=renewable_profile_array, lifetime = 20, years=years, params_file_elec=(input_data_path + "elec_parameters.csv"), params_file_renew=(input_data_path + "model_parameters.csv"), data_path = input_data_path, output_folder=output_folder, solar="Yes")



                    ### Two files for onshore/offshore CFs ###

## NAME FORMAT TO BE CHANGED TO RELEVANT RN FILES

# Set up two file classes
#onshore_assumed_class = All_Files(lat_lon=lat_lon, filepath=renewable_profiles_path, name_format="WIND_CF.")
#offshore_assumed_class = All_Files(lat_lon=lat_lon, filepath=renewable_profiles_path, name_format="WIND_CF.")

## Preprocess the RN files which have assumed onshore wind farm CFs at all locations
#onshore_runs, years = onshore_assumed_class.preprocess_combine_yearly()
#onshore_renewable_array = onshore_runs['CF'] 
#print("Files from Renewables Ninja (assumed onshore) read in, corrected and combined")

## Preprocess the RN files which have assumed offshore wind farm CFs at all locations
#offshore_runs, years = offshore_assumed_class.preprocess_combine_yearly()
#offshore_renewable_array = offshore_runs['CF'] + 5
#print("Files from Renewables Ninja (assumed offshore) read in, corrected and combined")

# Initialise an HydrogenModel object
#model = HydrogenModel(dataset=onshore_renewable_array, lifetime = 20, years=years, params_file_elec=(input_data_path + "elec_parameters.csv"), params_file_renew=(input_data_path + "model_parameters.csv"), data_path = input_data_path, output_folder=output_folder, resolution=0.1, onshore_RN=onshore_renewable_array , offshore_RN=offshore_renewable_array)


                            ### Both Instances ###
    
    # Calculate the levelised cost
        # Try each smaller longitude slice a
    try:
        combined_results = model.global_optimisation_parallelised()
        print("SciPy BasinHopping Calculation Finished running")
            #model.save_results(output_folder, combined_results, "FullGlobeOptimisedResults")
        filename = "SolarOptimisedResults_" + str(lat_lon[2]) + '_' + str(lat_lon[3])
        model.save_results(output_folder, combined_results, filename)
                #opt_levelised_costs = combined_results['levelised_cost']
                #opt_annual_production = combined_results['hydrogen_production']
                #model.print_results_separately(opt_levelised_costs)
            # Catch the error if there is one and store in the output folder as a .txt file
    except Exception as e:
                # Handle the error here
        error_message = str(e)
            
            # Capture the console output
            #console_output = sys.stdout.getvalue()
                # You can store the error message in a file or a database
        with open(output_folder + 'error_log_' + str(lat_lon[0]) + '_' + str(lat_lon[1]) + '_' + str(lat_lon[2]) + '_' + str(lat_lon[3]) + '.txt', 'w') as f:
            f.write("Error Message:\n" + error_message + '\n')
        
    


        # Record end time
        #end_time = time.time()

        # Calculate elapsed time
        #elapsed_time = end_time - start_time

        # Print elapsed time in seconds
        #print(f"Model took {elapsed_time:.2f} seconds to run")<|MERGE_RESOLUTION|>--- conflicted
+++ resolved
@@ -1037,22 +1037,6 @@
 #### GLOBAL
 #lat_lon=[-90, 90, -180, 180]
 
-<<<<<<< HEAD
-# Set up for loop to select each of the error-prone slices
-for lon_slice in np.linspace(1, 5, 5).astype(int):
-
-    if lon_slice == 1: 
-        lat_lon=[-90, 90, 70, 80]
-    elif lon_slice == 2:
-        lat_lon=[-90, 90, 100, 105]  
-    elif lon_slice == 3:
-        lat_lon=[-90, 90, 120, 125] 
-    elif lon_slice == 4:
-        lat_lon=[-90, 90, 165, 180] 
-    elif lon_slice == 5:
-        lat_lon=[-90, 90, -80, -65] 
-=======
->>>>>>> 2fc052c1
 
 # Set up for loop for each individual slice of 5 latitudes within the error-prone slice
 for i in np.linspace(0, 17, 18).astype(int):
@@ -1104,7 +1088,7 @@
         combined_results = model.global_optimisation_parallelised()
         print("SciPy BasinHopping Calculation Finished running")
             #model.save_results(output_folder, combined_results, "FullGlobeOptimisedResults")
-        filename = "SolarOptimisedResults_" + str(lat_lon[2]) + '_' + str(lat_lon[3])
+        filename = "FixedSolarOptimisedResults_" + str(lat_lon[2]) + '_' + str(lat_lon[3])
         model.save_results(output_folder, combined_results, filename)
                 #opt_levelised_costs = combined_results['levelised_cost']
                 #opt_annual_production = combined_results['hydrogen_production']
